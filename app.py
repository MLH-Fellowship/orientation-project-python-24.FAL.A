"""
Flask Application
"""

import os
from werkzeug.utils import secure_filename
from flask import Flask, jsonify, request
from models import Experience, Education, Skill
from helpers import validate_fields, validate_phone_number

UPLOAD_FOLDER = "uploads/"
DEFAULT_LOGO = "default.jpg"
ALLOWED_EXTENSIONS = {"png", "jpg", "jpeg", "gif"}

app = Flask(__name__)
app.config["UPLOAD_FOLDER"] = UPLOAD_FOLDER


def allowed_file(filename):
    """
    Check if the uploaded file has an allowed extension.

    :param filename: The name of the file to check
    :return: True if the file extension is allowed, False otherwise
    """
    return "." in filename and filename.rsplit(".", 1)[1].lower() in ALLOWED_EXTENSIONS


data = {
    "experience": [
        Experience(
            "Software Developer",
            "A Cool Company",
            "October 2022",
            "Present",
            "Writing Python Code",
            "example-logo.png",
        )
    ],
    "education": [
        Education(
            "Computer Science",
            "University of Tech",
            "September 2019",
            "July 2022",
            "80%",
            "example-logo.png",
        )
    ],
    "skill": [Skill("Python", "1-2 Years", "example-logo.png")],
    "user_information": {"name": "", "email_address": "", "phone_number": ""},
}


@app.route("/test")
def hello_world():
    """
    Returns a JSON test message
    """
    return jsonify({"message": "Hello, World!"})


@app.route("/resume/experience", methods=["GET", "POST"])
def experience():
    """
    Handle experience requests
    """
    if request.method == "GET":
        return jsonify([exp.__dict__ for exp in data["experience"]])

    if request.method == "POST":

        if request.content_type == "multipart/form-data":
            request_body = request.form
        else:
            request_body = request.get_json()

        if not request_body:
            return jsonify({"error": "Request must be JSON or include form data"}), 400

        required_fields = {
            "title": str,
            "company": str,
            "start_date": str,
            "end_date": str,
            "description": str,
        }

        missing_fields = []
        invalid_fields = []

        for field, field_type in required_fields.items():
            if field not in request_body:
                missing_fields.append(field)
            elif not isinstance(request_body[field], field_type):
                invalid_fields.append(field)

        if missing_fields:
            return (
                jsonify(
                    {
                        "error": "Missing required fields",
                        "missing_fields": missing_fields,
                    }
                ),
                400,
            )

        if invalid_fields:
            return (
                jsonify(
                    {"error": "Invalid field types", "invalid_fields": invalid_fields}
                ),
                400,
            )

        logo_filename = DEFAULT_LOGO
        if "logo" in request.files:
            logo_file = request.files["logo"]
            if logo_file and allowed_file(logo_file.filename):
                filename = secure_filename(logo_file.filename)
                logo_file.save(os.path.join(app.config["UPLOAD_FOLDER"], filename))
                logo_filename = filename

        new_experience = Experience(
            request_body["title"],
            request_body["company"],
            request_body["start_date"],
            request_body["end_date"],
            request_body["description"],
            logo_filename,
        )

        data["experience"].append(new_experience)

        new_experience_id = len(data["experience"]) - 1

        return (
            jsonify({"message": "New experience created", "id": new_experience_id}),
            201,
        )

    return jsonify({})


@app.route("/resume/experience/<int:index>", methods=["GET"])
def experience_by_index(index):
    """
    Handle experience requests by index
    """
    if 0 <= len(data["experience"]) and index < len(data["experience"]):
        return jsonify(data["experience"][index])
    return jsonify({"error": "Experience not found"}), 404


@app.route("/resume/education", methods=["GET", "POST"])
@app.route("/resume/education/<int:index>", methods=["GET"])
def education(index=None):
    """
    Handles education requests
<<<<<<< HEAD
    '''
    if request.method == 'GET':
        return jsonify(data['education']), 200
=======
    """
    response = {}
    status_code = 200

    if request.method == "GET":
        if index is not None:
            if index < 0 or index >= len(data["education"]):
                response = {"error": "Education not found"}
                status_code = 404
            else:
                response = data["education"][index]
        else:
            response = [edu.__dict__ for edu in data["education"]]
        return jsonify(response), status_code

    if request.method == "POST":
        request_body = (
            request.form
            if request.content_type == "multipart/form-data"
            else request.get_json()
        )
>>>>>>> 7d282aa6

        if not request_body:
            return jsonify({"error": "Request must be JSON or include form data"}), 400

        required_fields = {
            "course": str,
            "school": str,
            "start_date": str,
            "end_date": str,
            "grade": str,
        }

        missing_fields = [
            field for field in required_fields if field not in request_body
        ]
        invalid_fields = [
            field
            for field, field_type in required_fields.items()
            if field in request_body and not isinstance(request_body[field], field_type)
        ]

        if missing_fields or invalid_fields:
            response = {"error": ""}
            if missing_fields:
                response[
                    "error"
                ] += f"Missing required fields: {', '.join(missing_fields)}. "
            if invalid_fields:
                response[
                    "error"
                ] += f"Invalid field types: {', '.join(invalid_fields)}."
            return jsonify(response), 400

        logo_filename = DEFAULT_LOGO
        if "logo" in request.files:
            logo_file = request.files["logo"]
            if logo_file and allowed_file(logo_file.filename):
                filename = secure_filename(logo_file.filename)
                logo_file.save(os.path.join(app.config["UPLOAD_FOLDER"], filename))
                logo_filename = filename

        new_education = Education(
            request_body["course"],
            request_body["school"],
            request_body["start_date"],
            request_body["end_date"],
            request_body["grade"],
            logo_filename,
        )

        data["education"].append(new_education)

        response = {
            "message": "New education created",
            "id": len(data["education"]) - 1,
        }
        status_code = 201

    return jsonify(response), status_code


@app.route("/resume/skill", methods=["GET", "POST"])
def skill():
    """
    Handles Skill requests
    """
    if request.method == "GET":
        return jsonify([sk.__dict__ for sk in data["skill"]])

    if request.method == "POST":

        if request.content_type == "multipart/form-data":
            request_body = request.form
        else:
            request_body = request.get_json()

        if not request_body:
            return jsonify({"error": "Request must be JSON or include form data"}), 400

        required_fields = {"name": str, "proficiency": str}

        missing_fields = []
        invalid_fields = []

        for field, field_type in required_fields.items():
            if field not in request_body:
                missing_fields.append(field)
            elif not isinstance(request_body[field], field_type):
                invalid_fields.append(field)

        if missing_fields:
            return (
                jsonify(
                    {
                        "error": "Missing required fields",
                        "missing_fields": missing_fields,
                    }
                ),
                400,
            )

        if invalid_fields:
            return (
                jsonify(
                    {"error": "Invalid field types", "invalid_fields": invalid_fields}
                ),
                400,
            )

        logo_filename = DEFAULT_LOGO
        if "logo" in request.files:
            logo_file = request.files["logo"]
            if logo_file and allowed_file(logo_file.filename):
                filename = secure_filename(logo_file.filename)
                logo_file.save(os.path.join(app.config["UPLOAD_FOLDER"], filename))
                logo_filename = filename

        new_skill = Skill(
            request_body["name"], request_body["proficiency"], logo_filename
        )

        data["skill"].append(new_skill)

        return (
            jsonify({"message": "New skill created", "id": len(data["skill"]) - 1}),
            201,
        )

    return jsonify({})


@app.route("/resume/user_information", methods=["GET", "POST", "PUT"])
def user_information():
    """
    Handles User Information requests
    """
    if request.method == "GET":
        return jsonify(data["user_information"]), 200

    error = validate_fields(["name", "email_address", "phone_number"], request.json)

    is_valid_phone_number = validate_phone_number(request.json["phone_number"])

    if not is_valid_phone_number:
        return jsonify({"error": "Invalid phone number"}), 400
    if error:
        return jsonify({"error": ", ".join(error) + " parameter(s) is required"}), 400

    if request.method in ("POST", "PUT"):
        data["user_information"] = request.json
        return jsonify(data["user_information"]), 201

    return jsonify({"error": "Nothing changed"}), 400<|MERGE_RESOLUTION|>--- conflicted
+++ resolved
@@ -154,15 +154,22 @@
 
 
 @app.route("/resume/education", methods=["GET", "POST"])
-@app.route("/resume/education/<int:index>", methods=["GET"])
-def education(index=None):
-    """
+def education():
+    '''
     Handles education requests
-<<<<<<< HEAD
     '''
     if request.method == 'GET':
         return jsonify(data['education']), 200
-=======
+
+    if request.method == 'POST':
+        return jsonify({})
+
+    return jsonify({})
+
+@app.route("/resume/education/<int:index>", methods=["GET"])
+def education(index=None):
+    """
+    Handles education requests
     """
     response = {}
     status_code = 200
@@ -184,7 +191,6 @@
             if request.content_type == "multipart/form-data"
             else request.get_json()
         )
->>>>>>> 7d282aa6
 
         if not request_body:
             return jsonify({"error": "Request must be JSON or include form data"}), 400
