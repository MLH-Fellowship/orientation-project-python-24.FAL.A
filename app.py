"""
Flask Application for Resume Management
"""

import os
import logging
from werkzeug.utils import secure_filename
from flask import Flask, jsonify, request
from models import Experience, Education, Skill, UserInformation
from helpers import validate_fields, validate_phone_number

# Configure logging
logging.basicConfig(level=logging.INFO)

UPLOAD_FOLDER = "uploads/"
DEFAULT_LOGO = "default.jpg"
ALLOWED_EXTENSIONS = {"png", "jpg", "jpeg", "gif"}

app = Flask(__name__)
app.config["UPLOAD_FOLDER"] = UPLOAD_FOLDER

data = {}


def reset_data():
    """
<<<<<<< HEAD
    Resets the values stored in data to placeholders.
    """
    data.clear()
    data["experience"] = [
=======
    return (
        "." in filename
        and filename.rsplit(".", 1)[1].lower() in ALLOWED_EXTENSIONS
    )


def handle_missing_invalid_fields(request_body, required_fields):
    """
    Check for missing and invalid fields in the request body.

    :param request_body: The body of the request (either JSON or form data)
    :param required_fields: A dictionary of field names and their expected types
    :return: A tuple (missing_fields, invalid_fields)
    """
    missing_fields = [
        field for field in required_fields if field not in request_body
    ]
    invalid_fields = [
        field
        for field, field_type in required_fields.items()
        if field in request_body and not isinstance(request_body[field], field_type)
    ]
    return missing_fields, invalid_fields


data = {
    "experience": [
>>>>>>> 97e20b4b
        Experience(
            "Software Developer",
            "A Cool Company",
            "October 2022",
            "Present",
            "Writing Python Code",
            "example-logo.png",
        ),
    ]
    data["education"] = [
        Education(
            "Computer Science",
            "University of Tech",
            "September 2019",
            "July 2022",
            "80%",
            "example-logo.png",
        ),
    ]
    data["skill"] = [
        Skill(
            "Python",
            "1-2 Years",
            "example-logo.png"
        ),
    ]
    data["user_information"] = [
        UserInformation(
            "Joe Smith",
            "example@gmail.com",
            "+11234567890"
        ),
    ]


reset_data()


def allowed_file(filename):
    """
    Check if the uploaded file has an allowed extension.

    :param filename: The name of the file to check
    :return: True if the file extension is allowed, False otherwise
    """
    return "." in filename and filename.rsplit(".", 1)[1].lower() in ALLOWED_EXTENSIONS


@app.route("/", strict_slashes=False)
def index():
    """
    Returns a welcome message for the app
    """
    return "Welcome to MLH 24.FAL.A.2 Orientation API Project!!"


@app.route("/test")
def hello_world():
    """
    Returns a JSON test message
    """
    return jsonify({"message": "Hello, World!"})


@app.route("/resume/experience", methods=["GET", "POST"])
def experience():
    """
    Handle experience requests for GET and POST methods
    Returns a list of experiences or creates a new experience.
    """
    if request.method == "GET":
        return jsonify([exp.__dict__ for exp in data["experience"]]), 200

    if request.method == "POST":
        request_body = (
            request.form if request.content_type == "multipart/form-data"
            else request.get_json()
        )
        if not request_body:
            return jsonify({"error": "Request must be JSON or include form data"}), 400

        required_fields = {
            "title": str,
            "company": str,
            "start_date": str,
            "end_date": str,
            "description": str,
        }
        missing_fields, invalid_fields = handle_missing_invalid_fields(request_body, required_fields)

        if missing_fields or invalid_fields:
            logging.warning("Validation failed: Missing %s, Invalid %s", missing_fields, invalid_fields)
            return jsonify({"error": "Validation failed", "missing_fields": missing_fields, "invalid_fields": invalid_fields}), 400

        # Handle logo file
        logo_filename = DEFAULT_LOGO
        if "logo" in request.files:
            logo_file = request.files["logo"]
            if logo_file and allowed_file(logo_file.filename):
                filename = secure_filename(logo_file.filename)
                logo_file.save(os.path.join(app.config["UPLOAD_FOLDER"], filename))
                logo_filename = filename

        # Create new experience
        new_experience = Experience(
            request_body["title"],
            request_body["company"],
            request_body["start_date"],
            request_body["end_date"],
            request_body["description"],
            logo_filename,
        )
        data["experience"].append(new_experience)

        new_experience_id = len(data["experience"]) - 1

        logging.info("New experience added: %s", new_experience.title)
        return jsonify({"message": "New experience created", "id": new_experience_id}), 201

    return jsonify({})


@app.route("/resume/experience/<int:index>", methods=["GET", "PUT"])
def experience_by_index(index):
    """
    - GET:
        - Returns a specific experience entry if a valid `index` is provided.
        - If the `index` is invalid, returns a 404 error.
    
    - PUT:
        - Updates an existing experience entry.
        - Validates the required fields 
          (`title`, `company`, `start_date`, `end_date`, `description`)
          and ensures they are present and of the correct type.
        - If any fields are missing or invalid, returns a 400 error.
        - Optionally accepts a `logo` file, which will be saved if it is a valid file.
        - Returns a success message and the ID of the updated record.

    :param index: (int) The index of the experience record to retrieve.

    :returns: JSON response containing the experience data or error message, along with the HTTP
    status code.

    :rtype: tuple
    """
    if request.method == "GET":
        if 0 <= len(data["experience"]) and index < len(data["experience"]):
            return jsonify(data["experience"][index])
        return jsonify({"error": "Experience not found"}), 404
    if request.method == "PUT":
        if request.content_type == "multipart/form-data":
            request_body = request.form
        else:
            request_body = request.get_json()

        if not request_body:
            return jsonify({"error": "Request must be JSON or include form data"}), 400

        error = validate_fields(["title", "company", "start_date", "end_date", "description"],
                                 request_body)

        if error:
            return jsonify({"error": ", ".join(error) + " parameter(s) is required"}), 400

        logo_filename = DEFAULT_LOGO
        if "logo" in request.files:
            logo_file = request.files["logo"]
            if logo_file and allowed_file(logo_file.filename):
                filename = secure_filename(logo_file.filename)
                logo_file.save(os.path.join(app.config["UPLOAD_FOLDER"], filename))
                logo_filename = filename

        data["experience"][index] = Experience(
            request_body["title"],
            request_body["company"],
            request_body["start_date"],
            request_body["end_date"],
            request_body["description"],
            logo_filename,
        )

        return jsonify({"message": "Experience updated", "id": index}), 204
    return jsonify({}), 400


@app.route("/resume/education", methods=["GET", "POST"])
def education():
    '''
    Handles education requests
    '''
    if request.method == 'GET':
        return jsonify(data['education']), 200

    if request.method == 'POST':
        if not request.is_json:
            return jsonify({'error': 'Request must be JSON'}), 400

        required_fields = ['course', 'school', 'start_date', 'end_date', 'grade', 'logo']
        missing_fields = validate_fields(required_fields, request.json)

        if missing_fields:
            return jsonify({'error': f'Missing required fields: {", ".join(missing_fields)}'}), 400

        new_education = Education(**request.json)
        data['education'].append(new_education)
        new_education_index = len(data['education']) - 1

        return jsonify({
            'id': new_education_index
        }), 201

    return jsonify({})

@app.route("/resume/education/<int:index>", methods=["GET"])
def education_by_index(index=None):
    """
    Handles education requests. Supports both GET and POST methods:
    - GET:
        - Returns a specific experience entry if a valid `index` is provided.
        - If the `index` is invalid, returns a 404 error.
    
    - PUT:
        - Updates an existing experience entry.
        - Validates the required fields 
          (`title`, `company`, `start_date`, `end_date`, `description`)
          and ensures they are present and of the correct type.
        - If any fields are missing or invalid, returns a 400 error.
        - Optionally accepts a `logo` file, which will be saved if it is a valid file.
        - Returns a success message and the ID of the updated record.

    :param index: (int) The index of the experience record to retrieve.

    :returns: JSON response containing the experience data or error message, along with the HTTP
    status code.

    :rtype: tuple
    """
    if request.method == "GET":
        if 0 <= len(data["experience"]) and index < len(data["experience"]):
            return jsonify(data["experience"][index])
        return jsonify({"error": "Experience not found"}), 404
    if request.method == "PUT":
        if request.content_type == "multipart/form-data":
            request_body = request.form
        else:
            request_body = request.get_json()

        if not request_body:
            return jsonify({"error": "Request must be JSON or include form data"}), 400

        error = validate_fields(["title", "company", "start_date", "end_date", "description"],
                                 request_body)

        if error:
            return jsonify({"error": ", ".join(error) + " parameter(s) is required"}), 400

        logo_filename = DEFAULT_LOGO
        if "logo" in request.files:
            logo_file = request.files["logo"]
            if logo_file and allowed_file(logo_file.filename):
                filename = secure_filename(logo_file.filename)
                logo_file.save(os.path.join(app.config["UPLOAD_FOLDER"], filename))
                logo_filename = filename

        data["experience"][index] = Experience(
            request_body["title"],
            request_body["company"],
            request_body["start_date"],
            request_body["end_date"],
            request_body["description"],
            logo_filename,
        )

        return jsonify({"message": "Experience updated", "id": index}), 204
    return jsonify({}), 400


@app.route("/resume/education", methods=["GET", "POST"])
def education():
    """
    Handles education requests for GET and POST methods
    """
    if request.method == 'GET':
        return jsonify([edu.__dict__ for edu in data['education']]), 200

    if request.method == 'POST':
        request_body = request.get_json()
        if not request_body:
            return jsonify({"error": "Request must be JSON"}), 400

        required_fields = {
            "course": str,
            "school": str,
            "start_date": str,
            "end_date": str,
            "grade": str
        }
        missing_fields, invalid_fields = handle_missing_invalid_fields(
            request_body, required_fields
        )

        if missing_fields or invalid_fields:
            return (
                jsonify({
                    "error": "Validation failed",
                    "missing_fields": missing_fields,
                    "invalid_fields": invalid_fields
                }),
                400,
            )

        # Create new education entry
        new_education = Education(
            request_body["course"],
            request_body["school"],
            request_body["start_date"],
            request_body["end_date"],
            request_body["grade"],
            DEFAULT_LOGO,
        )
        data['education'].append(new_education)
        logging.info("New education added: %s", new_education.course)
        return jsonify({"message": "New education created", "id": len(data['education']) - 1}), 201

@app.route("/resume/education/<int:edu_index>", methods=["GET"])
def education_by_index(edu_index):
    if 0 <= edu_index < len(data["education"]):
        return jsonify(data["education"][edu_index].__dict__), 200
    return jsonify({"error": "Education not found"}), 404

@app.route("/resume/skill", methods=["GET", "POST"])
def skill():
    """
    Handle skill requests
    """
    if request.method == 'GET':
        skill_id = request.args.get('id')
        if skill_id is None:
            return jsonify(data['skill']), 200
        try:
            skill_id = int(skill_id)
        except ValueError:
            return jsonify({'error': 'Invalid request'}), 400
        if 0 <= skill_id < len(data['skill']):
            return jsonify(data['skill'][skill_id]), 200

    if request.method == "POST":
        request_body = (
            request.form if request.content_type == "multipart/form-data"
            else request.get_json()
        )
        if not request_body:
            return (
                jsonify({"error": "Request must be JSON or include form data"}),
                400,
            )

        required_fields = {"name": str, "proficiency": str}
        missing_fields, invalid_fields = handle_missing_invalid_fields(
            request_body, required_fields
        )

        if missing_fields or invalid_fields:
            return (
                jsonify({
                    "error": "Validation failed",
                    "missing_fields": missing_fields,
                    "invalid_fields": invalid_fields
                }),
                400,
            )

        # Handle logo file
        logo_filename = DEFAULT_LOGO
        if "logo" in request.files:
            logo_file = request.files["logo"]
            if logo_file and allowed_file(logo_file.filename):
                filename = secure_filename(logo_file.filename)
                logo_file.save(os.path.join(app.config["UPLOAD_FOLDER"], filename))
                logo_filename = filename

        # Create new skill
        new_skill = Skill(
            request_body["name"],
            request_body["proficiency"],
            logo_filename
        )
        data["skill"].append(new_skill)
        logging.info("New skill added: %s", new_skill.name)

        return (
            jsonify({
                "message": "New skill created",
                "id": len(data["skill"]) - 1
            }),
            201,
        )


@app.route("/resume/user_information", methods=["GET", "POST", "PUT"])
def user_information():
    """
    Handle user information requests
    """
    if request.method == "GET":
        return jsonify(data["user_information"]), 200

    if request.method in ("POST", "PUT"):
        request_data = request.json
        if not request_data:
            return jsonify({"error": "Request must be JSON"}), 400

        error = validate_fields(
            ["name", "email_address", "phone_number"], request_data
        )
        if error:
            return (
                jsonify({"error": f"{', '.join(error)} parameter(s) is required"}),
                400,
            )

        is_valid_phone_number = validate_phone_number(
            request_data["phone_number"]
        )
        if not is_valid_phone_number:
            return jsonify({"error": "Invalid phone number"}), 400

        data["user_information"] = request_data
        logging.info("User information updated for: %s", request_data['name'])
        return jsonify(data["user_information"]), 201

@app.route("/resume/skill/<int:skill_index>", methods=["DELETE"])
def delete_skill(skill_index):
    """
    Delete a skill by its index.
    
    :param skill_index: The index of the skill to delete.
    """
    if 0 <= skill_index < len(data["skill"]):
        removed_skill = data["skill"].pop(skill_index)
        logging.info("Skill deleted: %s", removed_skill.name)
        return jsonify({"message": "Skill successfully deleted"}), 200
    return jsonify({"error": "Skill not found"}), 404






if __name__ == "__main__":
    if not os.path.exists(UPLOAD_FOLDER):
        os.makedirs(UPLOAD_FOLDER)
    app.run(debug=True)<|MERGE_RESOLUTION|>--- conflicted
+++ resolved
@@ -24,40 +24,10 @@
 
 def reset_data():
     """
-<<<<<<< HEAD
     Resets the values stored in data to placeholders.
     """
     data.clear()
     data["experience"] = [
-=======
-    return (
-        "." in filename
-        and filename.rsplit(".", 1)[1].lower() in ALLOWED_EXTENSIONS
-    )
-
-
-def handle_missing_invalid_fields(request_body, required_fields):
-    """
-    Check for missing and invalid fields in the request body.
-
-    :param request_body: The body of the request (either JSON or form data)
-    :param required_fields: A dictionary of field names and their expected types
-    :return: A tuple (missing_fields, invalid_fields)
-    """
-    missing_fields = [
-        field for field in required_fields if field not in request_body
-    ]
-    invalid_fields = [
-        field
-        for field, field_type in required_fields.items()
-        if field in request_body and not isinstance(request_body[field], field_type)
-    ]
-    return missing_fields, invalid_fields
-
-
-data = {
-    "experience": [
->>>>>>> 97e20b4b
         Experience(
             "Software Developer",
             "A Cool Company",
@@ -94,6 +64,37 @@
 
 
 reset_data()
+      
+def allowed_file(filename):
+    """
+    Check if the uploaded file has an allowed extension.
+
+    :param filename: The name of the file to check
+    :return: True if the file extension is allowed, False otherwise
+    """
+    return (
+        "." in filename
+        and filename.rsplit(".", 1)[1].lower() in ALLOWED_EXTENSIONS
+    )
+
+
+def handle_missing_invalid_fields(request_body, required_fields):
+    """
+    Check for missing and invalid fields in the request body.
+
+    :param request_body: The body of the request (either JSON or form data)
+    :param required_fields: A dictionary of field names and their expected types
+    :return: A tuple (missing_fields, invalid_fields)
+    """
+    missing_fields = [
+        field for field in required_fields if field not in request_body
+    ]
+    invalid_fields = [
+        field
+        for field, field_type in required_fields.items()
+        if field in request_body and not isinstance(request_body[field], field_type)
+    ]
+    return missing_fields, invalid_fields
 
 
 def allowed_file(filename):
