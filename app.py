'''
Flask Application
'''
from flask import Flask, jsonify, request
from models import Experience, Education, Skill
from helpers import validate_fields, validate_phone_number

app = Flask(__name__)

data = {
    "experience": [
        Experience("Software Developer",
                   "A Cool Company",
                   "October 2022",
                   "Present",
                   "Writing Python Code",
                   "example-logo.png")
    ],
    "education": [
        Education("Computer Science",
                  "University of Tech",
                  "September 2019",
                  "July 2022",
                  "80%",
                  "example-logo.png")
    ],
    "skill": [
        Skill("Python",
              "1-2 Years",
              "example-logo.png")
    ],
    "user_information":
        {
            "name": "",
            "email_address": "",
            "phone_number": ""
    }
}


@app.route('/test')
def hello_world():
    '''
    Returns a JSON test message
    '''
    return jsonify({"message": "Hello, World!"})


@app.route('/resume/experience', methods=['GET', 'POST'])
def experience():
    '''
    Handle experience requests
    '''
    if request.method == 'GET':
        return jsonify()

    if request.method == 'POST':

        if not request.is_json:
            return jsonify({'error': 'Request must be JSON '}), 400

        request_body = request.get_json()

        required_fields = {
            'title': str,
            'company': str,
            'start_date': str,
            'end_date': str,
            'description': str,
            'logo': str
        }

        missing_fields = []
        invalid_fields = []

        for field, field_type in required_fields.items():
            if field not in request_body:
                missing_fields.append(field)
            elif not isinstance(request_body[field], field_type):
                invalid_fields.append(field)

        if missing_fields:
            return jsonify({
                'error': 'Missing required fields',
                'missing_fields': missing_fields
            }), 400
        if invalid_fields:
            return jsonify({
                'error': 'Invalid field types',
                'invalid_fields': invalid_fields
            }), 400

        new_experience = Experience(
            request_body['title'],
            request_body['company'],
            request_body['start_date'],
            request_body['end_date'],
            request_body['description'],
            request_body['logo']
        )

        data['experience'].append(new_experience)

        new_experience_id = len(data['experience']) - 1

        return jsonify({
            'message': 'New experience created',
            'id': new_experience_id
            }), 201

    return jsonify({})

<<<<<<< HEAD
@app.route('/resume/experience/<int:index>', methods=['GET'])
def experience_by_index(index):
    '''
    Handle experience requests by index
    '''
    if 0 <= len(data['experience']) and index < len(data['experience']):
        return jsonify(data['experience'][index])
    return jsonify({'error': 'Experience not found'}), 404
=======
>>>>>>> 645a2589

@app.route('/resume/education', methods=['GET', 'POST'])
def education():
    '''
    Handles education requests
    '''
    if request.method == 'GET':
        return jsonify({})

    if request.method == 'POST':
        return jsonify({})

    return jsonify({})


@app.route('/resume/skill', methods=['GET', 'POST'])
def skill():
    '''
    Handles Skill requests
    '''
    if request.method == 'GET':
        return jsonify({})

    if request.method == 'POST':

        if not request.is_json:
            return jsonify({'error': 'Request must be JSON'}), 400

        request_body = request.get_json()

        required_fields = {
            'name': str,
            'proficiency': str,
            'logo': str
        }

        missing_fields = []
        invalid_fields = []

        for field, field_type in required_fields.items():
            if field not in request_body:
                missing_fields.append(field)
            elif not isinstance(request_body[field], field_type):
                invalid_fields.append(field)

        if missing_fields:
            return jsonify({
                'error': 'Missing required fields',
                'missing_fields': missing_fields
            }), 400
        if invalid_fields:
            return jsonify({
                'error': 'Invalid field types',
                'invalid_fields': invalid_fields
            }), 400

        new_skills = Skill(
            request_body['name'],
            request_body['proficiency'],
            request_body['logo']
        )

        data['skill'].append(new_skills)

        new_skills_id = len(data['skill']) - 1

        return jsonify({
            'message': 'New skills created',
            'id': new_skills_id
        }), 201

    return jsonify({})


@app.route('/resume/user_information', methods=['GET', 'POST', 'PUT'])
def user_information():
    '''
    Handles User Information requests
    '''
    if request.method == 'GET':
        return jsonify(data['user_information']), 200

    error = validate_fields(
        ['name', 'email_address', 'phone_number'], request.json)

    is_valid_phone_number = validate_phone_number(request.json['phone_number'])

    if not is_valid_phone_number:
        return jsonify({'error': 'Invalid phone number'}), 400
    if error:
        return jsonify({'error': ', '.join(error) + ' parameter(s) is required'}), 400

    if request.method in ('POST', 'PUT'):
        data['user_information'] = request.json
        return jsonify(data['user_information']), 201

    return jsonify({'error': 'Nothing changed'}), 400<|MERGE_RESOLUTION|>--- conflicted
+++ resolved
@@ -110,7 +110,6 @@
 
     return jsonify({})
 
-<<<<<<< HEAD
 @app.route('/resume/experience/<int:index>', methods=['GET'])
 def experience_by_index(index):
     '''
@@ -119,8 +118,6 @@
     if 0 <= len(data['experience']) and index < len(data['experience']):
         return jsonify(data['experience'][index])
     return jsonify({'error': 'Experience not found'}), 404
-=======
->>>>>>> 645a2589
 
 @app.route('/resume/education', methods=['GET', 'POST'])
 def education():
