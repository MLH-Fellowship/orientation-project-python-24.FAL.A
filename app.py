--- conflicted
+++ resolved
@@ -52,7 +52,7 @@
 }
 
 
-<<<<<<< HEAD
+
 @app.route('/', strict_slashes=False)
 def index():
     '''
@@ -60,10 +60,7 @@
     '''
     return "Welcome to MLH 24.FAL.A.2 Orientation API Project!!"
 
-@app.route('/test')
-=======
 @app.route("/test")
->>>>>>> 19d8f641
 def hello_world():
     """
     Returns a JSON test message
@@ -80,7 +77,6 @@
 def experience():
     """
     Handle experience requests
-<<<<<<< HEAD
     '''
     if request.method == 'GET':
         experience_list = [exp.__dict__ for exp in data['experience']]
@@ -89,7 +85,6 @@
     if request.method == 'POST':
         if not request.is_json:
             return jsonify({'error': 'Request must be JSON'}), 400
-=======
     """
     if request.method == "GET":
         return jsonify([exp.__dict__ for exp in data["experience"]])
@@ -100,7 +95,6 @@
             request_body = request.form
         else:
             request_body = request.get_json()
->>>>>>> 19d8f641
 
         if not request_body:
             return jsonify({"error": "Request must be JSON or include form data"}), 400
@@ -123,7 +117,6 @@
                 invalid_fields.append(field)
 
         if missing_fields:
-<<<<<<< HEAD
             return jsonify({
                 'error': 'Missing required fields',
                 'missing_fields': missing_fields
@@ -134,7 +127,6 @@
                 'error': 'Invalid field types',
                 'invalid_fields': invalid_fields
             }), 400
-=======
             return (
                 jsonify(
                     {
@@ -161,7 +153,6 @@
                 logo_file.save(os.path.join(app.config["UPLOAD_FOLDER"], filename))
                 logo_filename = filename
 
->>>>>>> 19d8f641
         new_experience = Experience(
             request_body["title"],
             request_body["company"],
@@ -170,7 +161,6 @@
             request_body["description"],
             logo_filename,
         )
-<<<<<<< HEAD
         data['experience'].append(new_experience)
         new_experience_id = len(data['experience']) - 1
 
@@ -241,7 +231,6 @@
             'message': 'New education created',
             'id': new_education_id
         }), 201
-=======
 
         data["experience"].append(new_experience)
 
@@ -385,24 +374,20 @@
         status_code = 201
 
     return jsonify(response), status_code
->>>>>>> 19d8f641
 
 
 @app.route("/resume/skill", methods=["GET", "POST"])
 def skill():
-<<<<<<< HEAD
     '''
     Handles skill requests
     '''
     if request.method == 'GET':
         return jsonify([skill.__dict__ for skill in data['skill']]), 200
-=======
     """
     Handles Skill requests
     """
     if request.method == "GET":
         return jsonify([sk.__dict__ for sk in data["skill"]])
->>>>>>> 19d8f641
 
     if request.method == "POST":
 
