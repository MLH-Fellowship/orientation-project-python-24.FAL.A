'''
Flask Application
'''
from flask import Flask, jsonify, request
from models import Experience, Education, Skill
from helpers import validate_fields, validate_phone_number

app = Flask(__name__)

data = {
    "experience": [
        Experience("Software Developer",
                   "A Cool Company",
                   "October 2022",
                   "Present",
                   "Writing Python Code",
                   "example-logo.png")
    ],
    "education": [
        Education("Computer Science",
                  "University of Tech",
                  "September 2019",
                  "July 2022",
                  "80%",
                  "example-logo.png")
    ],
    "skill": [
        Skill("Python",
              "1-2 Years",
              "example-logo.png")
    ],
    "user_information":
        {
            "name": "",
            "email_address": "",
            "phone_number": ""
    }
}


@app.route('/', strict_slashes=False)
def index():
    '''
    Returns a welcome message for the app
    '''
    return "Welcome to MLH 24.FAL.A.2 Orientation API Project!!"

@app.route('/test')
def hello_world():
    '''
    Returns a JSON test message
    '''
    return jsonify({"message": "Hello, World!"})

def test_index(client):
    """Test the index route"""
    response = client.get('/')
    assert response.status_code == 200
    assert response.data == b"Welcome to MLH 24.FAL.A.2 Orientation API Project!!"

@app.route('/resume/experience', methods=['GET', 'POST'])
def experience():
    '''
    Handle experience requests
    '''
    if request.method == 'GET':
        experience_list = [exp.__dict__ for exp in data['experience']]
        return jsonify(experience_list), 200

    if request.method == 'POST':
        if not request.is_json:
            return jsonify({'error': 'Request must be JSON'}), 400

        request_body = request.get_json()

        required_fields = {
            'title': str,
            'company': str,
            'start_date': str,
            'end_date': str,
            'description': str,
            'logo': str
        }

        missing_fields = []
        invalid_fields = []

        for field, field_type in required_fields.items():
            if field not in request_body:
                missing_fields.append(field)
            elif not isinstance(request_body[field], field_type):
                invalid_fields.append(field)

        if missing_fields:
            return jsonify({
                'error': 'Missing required fields',
                'missing_fields': missing_fields
            }), 400

        if invalid_fields:
            return jsonify({
                'error': 'Invalid field types',
                'invalid_fields': invalid_fields
            }), 400
        new_experience = Experience(
            request_body['title'],
            request_body['company'],
            request_body['start_date'],
            request_body['end_date'],
            request_body['description'],
            request_body['logo']
        )
        data['experience'].append(new_experience)
        new_experience_id = len(data['experience']) - 1

        return jsonify({
            'message': 'New experience created',
            'id': new_experience_id
        }), 201


@app.route('/resume/education', methods=['GET', 'POST'])
def education():
    '''
    Handles education requests
    '''
    if request.method == 'GET':
        return jsonify([edu.__dict__ for edu in data['education']]), 200

    if request.method == 'POST':

        if not request.is_json:
            return jsonify({'error': 'Request must be JSON'}), 400

        request_body = request.get_json()

        required_fields = {
            'course': str,
            'school': str,
            'start_date': str,
            'end_date': str,
            'grade': str,
            'logo': str
        }

        missing_fields = []
        invalid_fields = []

        for field, field_type in required_fields.items():
            if field not in request_body:
                missing_fields.append(field)
            elif not isinstance(request_body[field], field_type):
                invalid_fields.append(field)

        if missing_fields:
            return jsonify({
                'error': 'Missing required fields',
                'missing_fields': missing_fields
            }), 400

        if invalid_fields:
            return jsonify({
                'error': 'Invalid field types',
                'invalid_fields': invalid_fields
            }), 400

        new_education = Education(
            request_body['course'],
            request_body['school'],
            request_body['start_date'],
            request_body['end_date'],
            request_body['grade'],
            request_body['logo']
        )

        data['education'].append(new_education)
        new_education_id = len(data['education']) - 1

        return jsonify({
            'message': 'New education created',
            'id': new_education_id
        }), 201


@app.route('/resume/skill', methods=['GET', 'POST'])
def skill():
    '''
    Handles skill requests
    '''
    if request.method == 'GET':
        return jsonify([skill.__dict__ for skill in data['skill']]), 200

    if request.method == 'POST':
<<<<<<< HEAD
=======

        if not request.is_json:
            return jsonify({'error': 'Request must be JSON'}), 400

        request_body = request.get_json()

        required_fields = {
            'name': str,
            'proficiency': str,
            'logo': str
        }

        missing_fields = []
        invalid_fields = []

        for field, field_type in required_fields.items():
            if field not in request_body:
                missing_fields.append(field)
            elif not isinstance(request_body[field], field_type):
                invalid_fields.append(field)

        if missing_fields:
            return jsonify({
                'error': 'Missing required fields',
                'missing_fields': missing_fields
            }), 400
        if invalid_fields:
            return jsonify({
                'error': 'Invalid field types',
                'invalid_fields': invalid_fields
            }), 400

        new_skills = Skill(
            request_body['name'],
            request_body['proficiency'],
            request_body['logo']
        )

        data['skill'].append(new_skills)

        new_skills_id = len(data['skill']) - 1

        return jsonify({
            'message': 'New skills created',
            'id': new_skills_id
        }), 201
>>>>>>> 645a2589

        if not request.is_json:
            return jsonify({'error': 'Request must be JSON'}), 400

        request_body = request.get_json()

        required_fields = {
            'name': str,
            'proficiency': str,
            'logo': str
        }

        missing_fields = []
        invalid_fields = []

        for field, field_type in required_fields.items():
            if field not in request_body:
                missing_fields.append(field)
            elif not isinstance(request_body[field], field_type):
                invalid_fields.append(field)

        if missing_fields:
            return jsonify({
                'error': 'Missing required fields',
                'missing_fields': missing_fields
            }), 400

        if invalid_fields:
            return jsonify({
                'error': 'Invalid field types',
                'invalid_fields': invalid_fields
            }), 400

        new_skill = Skill(
            request_body['name'],
            request_body['proficiency'],
            request_body['logo']
        )

        data['skill'].append(new_skill)
        new_skill_id = len(data['skill']) - 1

        return jsonify({
            'message': 'New skill created',
            'id': new_skill_id
        }), 201


@app.route('/resume/user_information', methods=['GET', 'POST', 'PUT'])
def user_information():
    '''
    Handles User Information requests
    '''
    if request.method == 'GET':
        return jsonify(data['user_information']), 200

    error = validate_fields(
        ['name', 'email_address', 'phone_number'], request.json)

    is_valid_phone_number = validate_phone_number(request.json['phone_number'])

    if not is_valid_phone_number:
        return jsonify({'error': 'Invalid phone number'}), 400
    if error:
        return jsonify({'error': ', '.join(error) + ' parameter(s) is required'}), 400

    if request.method in ('POST', 'PUT'):
        data['user_information'] = request.json
        return jsonify(data['user_information']), 201

    return jsonify({'error': 'Nothing changed'}), 400<|MERGE_RESOLUTION|>--- conflicted
+++ resolved
@@ -191,8 +191,6 @@
         return jsonify([skill.__dict__ for skill in data['skill']]), 200
 
     if request.method == 'POST':
-<<<<<<< HEAD
-=======
 
         if not request.is_json:
             return jsonify({'error': 'Request must be JSON'}), 400
@@ -239,7 +237,6 @@
             'message': 'New skills created',
             'id': new_skills_id
         }), 201
->>>>>>> 645a2589
 
         if not request.is_json:
             return jsonify({'error': 'Request must be JSON'}), 400
