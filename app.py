--- conflicted
+++ resolved
@@ -23,7 +23,7 @@
     :param filename: The name of the file to check
     :return: True if the file extension is allowed, False otherwise
     """
-    return '.' in filename and filename.rsplit('.', 1)[1].lower() in ALLOWED_EXTENSIONS
+    return "." in filename and filename.rsplit(".", 1)[1].lower() in ALLOWED_EXTENSIONS
 
 
 data = {
@@ -64,15 +64,9 @@
 def experience():
     """
     Handle experience requests
-<<<<<<< HEAD
     """
     if request.method == "GET":
         return jsonify([exp.__dict__ for exp in data["experience"]])
-=======
-    '''
-    if request.method == 'GET':
-        return jsonify(data['experience'])
->>>>>>> 282be78a
 
     if request.method == "POST":
 
@@ -148,47 +142,46 @@
 
     return jsonify({})
 
-@app.route('/resume/experience/<int:index>', methods=['GET'])
+
+@app.route("/resume/experience/<int:index>", methods=["GET"])
 def experience_by_index(index):
-    '''
+    """
     Handle experience requests by index
-    '''
-    if 0 <= len(data['experience']) and index < len(data['experience']):
-        return jsonify(data['experience'][index])
-    return jsonify({'error': 'Experience not found'}), 404
-
-<<<<<<< HEAD
+    """
+    if 0 <= len(data["experience"]) and index < len(data["experience"]):
+        return jsonify(data["experience"][index])
+    return jsonify({"error": "Experience not found"}), 404
+
+
 @app.route("/resume/education", methods=["GET", "POST"])
-def education():
+@app.route("/resume/education/<int:index>", methods=["GET"])
+def education(index=None):
     """
     Handles education requests
     """
+    response = {}
+    status_code = 200
+
     if request.method == "GET":
-        return jsonify([edu.__dict__ for edu in data["education"]])
+        if index is not None:
+            if index < 0 or index >= len(data["education"]):
+                response = {"error": "Education not found"}
+                status_code = 404
+            else:
+                response = data["education"][index]
+        else:
+            response = [edu.__dict__ for edu in data["education"]]
+        return jsonify(response), status_code
 
     if request.method == "POST":
-        if request.content_type == "multipart/form-data":
-            request_body = request.form
-        else:
-            request_body = request.get_json()
+        request_body = (
+            request.form
+            if request.content_type == "multipart/form-data"
+            else request.get_json()
+        )
 
         if not request_body:
             return jsonify({"error": "Request must be JSON or include form data"}), 400
-=======
-@app.route('/resume/education', methods=['GET', 'POST'])
-@app.route('/resume/education/<int:index>', methods=['GET'])
-def education(index=None):
-    '''
-    Handles education requests
-    '''
-    if request.method == 'GET':
-        if index is not None:
-            if index < 0 or index >= len(data['education']):
-                return jsonify({'error': 'Education not found'}), 404
-
-            education_entry = data['education'][index]
-            return jsonify(education_entry), 200
->>>>>>> 282be78a
 
         required_fields = {
             "course": str,
@@ -197,6 +190,75 @@
             "end_date": str,
             "grade": str,
         }
+
+        missing_fields = [
+            field for field in required_fields if field not in request_body
+        ]
+        invalid_fields = [
+            field
+            for field, field_type in required_fields.items()
+            if field in request_body and not isinstance(request_body[field], field_type)
+        ]
+
+        if missing_fields or invalid_fields:
+            response = {"error": ""}
+            if missing_fields:
+                response[
+                    "error"
+                ] += f"Missing required fields: {', '.join(missing_fields)}. "
+            if invalid_fields:
+                response[
+                    "error"
+                ] += f"Invalid field types: {', '.join(invalid_fields)}."
+            return jsonify(response), 400
+
+        logo_filename = DEFAULT_LOGO
+        if "logo" in request.files:
+            logo_file = request.files["logo"]
+            if logo_file and allowed_file(logo_file.filename):
+                filename = secure_filename(logo_file.filename)
+                logo_file.save(os.path.join(app.config["UPLOAD_FOLDER"], filename))
+                logo_filename = filename
+
+        new_education = Education(
+            request_body["course"],
+            request_body["school"],
+            request_body["start_date"],
+            request_body["end_date"],
+            request_body["grade"],
+            logo_filename,
+        )
+
+        data["education"].append(new_education)
+
+        response = {
+            "message": "New education created",
+            "id": len(data["education"]) - 1,
+        }
+        status_code = 201
+
+    return jsonify(response), status_code
+
+
+@app.route("/resume/skill", methods=["GET", "POST"])
+def skill():
+    """
+    Handles Skill requests
+    """
+    if request.method == "GET":
+        return jsonify([sk.__dict__ for sk in data["skill"]])
+
+    if request.method == "POST":
+
+        if request.content_type == "multipart/form-data":
+            request_body = request.form
+        else:
+            request_body = request.get_json()
+
+        if not request_body:
+            return jsonify({"error": "Request must be JSON or include form data"}), 400
+
+        required_fields = {"name": str, "proficiency": str}
 
         missing_fields = []
         invalid_fields = []
@@ -234,98 +296,6 @@
                 logo_file.save(os.path.join(app.config["UPLOAD_FOLDER"], filename))
                 logo_filename = filename
 
-        new_education = Education(
-            request_body["course"],
-            request_body["school"],
-            request_body["start_date"],
-            request_body["end_date"],
-            request_body["grade"],
-            logo_filename,
-        )
-
-        data["education"].append(new_education)
-
-        return (
-            jsonify(
-                {"message": "New education created", "id": len(data["education"]) - 1}
-            ),
-            201,
-        )
-
-    return jsonify({})
-
-
-@app.route("/resume/skill", methods=["GET", "POST"])
-def skill():
-    """
-    Handles Skill requests
-    """
-    if request.method == "GET":
-        return jsonify([sk.__dict__ for sk in data["skill"]])
-
-    if request.method == "POST":
-        if request.content_type == "multipart/form-data":
-            request_body = request.form
-        else:
-            request_body = request.get_json()
-
-<<<<<<< HEAD
-        if not request_body:
-            return jsonify({"error": "Request must be JSON or include form data"}), 400
-
-        required_fields = {"name": str, "proficiency": str}
-=======
-    if request.method == 'POST':
-
-        if not request.is_json:
-            return jsonify({'error': 'Request must be JSON'}), 400
-
-        request_body = request.get_json()
-
-        required_fields = {
-            'name': str,
-            'proficiency': str,
-            'logo': str
-        }
->>>>>>> 282be78a
-
-        missing_fields = []
-        invalid_fields = []
-
-        for field, field_type in required_fields.items():
-            if field not in request_body:
-                missing_fields.append(field)
-            elif not isinstance(request_body[field], field_type):
-                invalid_fields.append(field)
-
-        if missing_fields:
-<<<<<<< HEAD
-            return (
-                jsonify(
-                    {
-                        "error": "Missing required fields",
-                        "missing_fields": missing_fields,
-                    }
-                ),
-                400,
-            )
-
-        if invalid_fields:
-            return (
-                jsonify(
-                    {"error": "Invalid field types", "invalid_fields": invalid_fields}
-                ),
-                400,
-            )
-
-        logo_filename = DEFAULT_LOGO
-        if "logo" in request.files:
-            logo_file = request.files["logo"]
-            if logo_file and allowed_file(logo_file.filename):
-                filename = secure_filename(logo_file.filename)
-                logo_file.save(os.path.join(app.config["UPLOAD_FOLDER"], filename))
-                logo_filename = filename
-
         new_skill = Skill(
             request_body["name"], request_body["proficiency"], logo_filename
         )
@@ -336,32 +306,6 @@
             jsonify({"message": "New skill created", "id": len(data["skill"]) - 1}),
             201,
         )
-=======
-            return jsonify({
-                'error': 'Missing required fields',
-                'missing_fields': missing_fields
-            }), 400
-        if invalid_fields:
-            return jsonify({
-                'error': 'Invalid field types',
-                'invalid_fields': invalid_fields
-            }), 400
-
-        new_skills = Skill(
-            request_body['name'],
-            request_body['proficiency'],
-            request_body['logo']
-        )
-
-        data['skill'].append(new_skills)
-
-        new_skills_id = len(data['skill']) - 1
-
-        return jsonify({
-            'message': 'New skills created',
-            'id': new_skills_id
-        }), 201
->>>>>>> 282be78a
 
     return jsonify({})
 
