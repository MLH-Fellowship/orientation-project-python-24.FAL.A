--- conflicted
+++ resolved
@@ -143,14 +143,11 @@
             logo_filename,
         )
         data["experience"].append(new_experience)
-<<<<<<< HEAD
 
         new_experience_id = len(data["experience"]) - 1
-
-        return (
-            jsonify({"message": "New experience created", "id": new_experience_id}),
-            201,
-        )
+  
+        logging.info("New experience added: %s", new_experience.title)
+        return jsonify({"message": "New experience created", "id": new_experience_id}), 201
 
     return jsonify({})
 
@@ -217,10 +214,6 @@
         return jsonify({"message": "Experience updated", "id": index}), 204
     return jsonify({}), 400
 
-=======
-        logging.info("New experience added: %s", new_experience.title)
-        return jsonify({"message": "New experience created", "id": len(data["experience"]) - 1}), 201
->>>>>>> ab20bdca
 
 @app.route("/resume/education", methods=["GET", "POST"])
 def education():
@@ -280,7 +273,6 @@
     """
     Handle skill requests
     """
-<<<<<<< HEAD
     if request.method == 'GET':
         skill_id = request.args.get('id')
         if skill_id is None:
@@ -293,16 +285,6 @@
             return jsonify(data['skill'][skill_id]), 200
 
     if request.method == "POST":
-        if request.content_type == "multipart/form-data":
-            request_body = request.form
-        else:
-            request_body = request.get_json()
-=======
-    if request.method == "GET":
-        return jsonify([sk.__dict__ for sk in data["skill"]]), 200
->>>>>>> ab20bdca
-
-    if request.method == "POST":
         request_body = (
             request.form if request.content_type == "multipart/form-data"
             else request.get_json()
