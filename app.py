--- conflicted
+++ resolved
@@ -155,7 +155,6 @@
 @app.route("/resume/experience/<int:index>", methods=["GET", "PUT"])
 def experience_by_index(index):
     """
-<<<<<<< HEAD
     Handle experience requests by index.
     
     Retrieves a specific experience entry from the `data["experience"]` list based on the index.
@@ -210,9 +209,6 @@
 def education_by_index(index=None):
     """
     Handles education requests. Supports both GET and POST methods:
-    
-=======
->>>>>>> a5fc5de3
     - GET:
         - Returns a specific experience entry if a valid `index` is provided.
         - If the `index` is invalid, returns a 404 error.
