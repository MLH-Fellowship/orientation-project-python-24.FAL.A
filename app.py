--- conflicted
+++ resolved
@@ -5,13 +5,10 @@
 import os
 import logging
 from werkzeug.utils import secure_filename
-<<<<<<< HEAD
 from flask import Flask, jsonify, request, send_from_directory
 from models import Experience, Education, Skill
-=======
 from flask import Flask, jsonify, request
 from models import Experience, Education, Skill, UserInformation
->>>>>>> 3c6f1ebb
 from helpers import validate_fields, validate_phone_number
 
 # Configure logging
