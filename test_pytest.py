--- conflicted
+++ resolved
@@ -136,16 +136,6 @@
     invalid_phone = "123456"
     assert validate_phone_number(invalid_phone) is False
 
-
-# pylint: disable=redefined-outer-name
-def test_delete_skill(client):
-    '''
-    Test the skill deletion endpoint for skill ID bounds checking.
-    '''
-<<<<<<< HEAD
-    invalid_phone = "123456"
-    assert validate_phone_number(invalid_phone) is False
-
 def test_post_skill():
     skill_id = 0
     new_skill = {
@@ -158,7 +148,12 @@
     assert response.json['name'] == new_skill['name']
     assert response.json['proficiency'] == new_skill['proficiency']
     assert response.json['logo'] == new_skill['logo']
-=======
+
+# pylint: disable=redefined-outer-name
+def test_delete_skill(client):
+    '''
+    Test the skill deletion endpoint for skill ID bounds checking.
+    '''
     # Attempt to delete a valid skill in between some invalid attempts.
     for skill_indices, expected_status_code in [
         (range(1, 5), 404), (range(0, 1), 200), (range(0, 5), 404)
@@ -194,5 +189,4 @@
         "logo": "default.jpg"
     }
     response = app.test_client().put('/resume/experience/0', json=new_example_experience)
-    assert response.status_code == 204
->>>>>>> 9a5fc4a0
+    assert response.status_code == 204