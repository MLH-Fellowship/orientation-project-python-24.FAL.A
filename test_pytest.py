<<<<<<< HEAD
import pytest
from app import app, data
=======
"""
Tests in Pytest
"""

from app import app
>>>>>>> 4181fc8e
from helpers import validate_fields, validate_phone_number
from models import Experience, Education, Skill



<<<<<<< HEAD

@pytest.fixture(autouse=True)
def reset_data():
    """Reset the data to its initial state before each test."""
    global data
    data = {
        "experience": [
            Experience(
                "Software Developer",
                "A Cool Company",
                "October 2022",
                "Present",
                "Writing Python Code",
                "example-logo.png",
            )
        ],
        "education": [
            Education(
                "Computer Science",
                "University of Tech",
                "September 2019",
                "July 2022",
                "80%",
                "example-logo.png",
            )
        ],
        "skill": [Skill("Python", "1-2 Years", "example-logo.png")],
        "user_information": {"name": "", "email_address": "", "phone_number": ""},
    }


def test_index(client):
    """Test the index route."""
    response = client.get('/')
=======
def test_client():
    """
    Makes a request and checks the message received is the same
    """
    response = app.test_client().get("/test")
>>>>>>> 4181fc8e
    assert response.status_code == 200
    assert response.json["message"] == "Hello, World!"

<<<<<<< HEAD

def test_client(client):
    """Makes a request and checks the message received is the same."""
    response = client.get('/test')
    assert response.status_code == 200
    assert response.json['message'] == "Hello, World!"


def test_experience(client):
    """Add a new experience and check if it's returned in the list."""
=======

def test_experience():
    """
    Add a new experience and then get all experiences.

    Check that it returns the new experience in that list
    """
>>>>>>> 4181fc8e
    example_experience = {
        "title": "Software Developer",
        "company": "A Cooler Company",
        "start_date": "October 2022",
        "end_date": "Present",
        "description": "Writing JavaScript Code",
        "logo": "default.jpg",
    }

<<<<<<< HEAD

def test_education(client):
    """Add a new education and check if it's returned in the list."""
=======
    item_id = (
        app.test_client().post("/resume/experience", json=example_experience).json["id"]
    )
    response = app.test_client().get("/resume/experience")
    assert response.json[item_id] == example_experience


def test_education():
    """
    Add a new education and then get all educations.

    Check that it returns the new education in that list
    """
>>>>>>> 4181fc8e
    example_education = {
        "course": "Engineering",
        "school": "NYU",
        "start_date": "October 2022",
        "end_date": "August 2024",
        "grade": "86%",
        "logo": "default.jpg",
    }

    item_id = (
        app.test_client().post("/resume/education", json=example_education).json["id"]
    )

    response = app.test_client().get("/resume/education")
    assert response.json[item_id] == example_education


def test_delete_education():
    """
    Test the education deletion endpoint
    """
    # Ensure there's at least one education entry to delete
    get_response = app.test_client().get("/resume/education")
    assert get_response.status_code == 200
    initial_education_count = len(get_response.json)

    # Delete the last education entry
    last_index = initial_education_count - 1
    response = app.test_client().delete(f"/resume/education/{last_index}")
    assert response.status_code == 200
    assert response.json["message"] == "Education entry successfully deleted"

    # Verify that the education entry count has decreased by one
    get_response_after_delete = app.test_client().get("/resume/education")
    assert get_response_after_delete.status_code == 200
    assert len(get_response_after_delete.json) == initial_education_count - 1

    # Attempt to delete twice the same education entry
    response = app.test_client().delete(f"/resume/education/{last_index}")
    assert response.status_code == 404
    assert response.json["error"] == "Education entry not found"

    # Attempt to delete an education entry with the out of range index
    invalid_index = initial_education_count + 1
    response = app.test_client().delete(f"/resume/education/{invalid_index}")
    assert response.status_code == 404
    assert response.json["error"] == "Education entry not found"


def test_skill():
    """
    Add a new skill and then get all skills.

    Check that it returns the new skill in that list
    """

<<<<<<< HEAD

def test_skill(client):
    """Add a new skill and check if it's returned in the list."""
=======
>>>>>>> 4181fc8e
    example_skill = {
        "name": "JavaScript",
        "proficiency": "2-4 years",
        "logo": "default.jpg",
    }

    item_id = app.test_client().post("/resume/skill", json=example_skill).json["id"]

    response = app.test_client().get("/resume/skill")
    assert response.json[item_id] == example_skill


<<<<<<< HEAD

def test_post_user_information(client):
    """Test the POST request for user information."""
=======
def test_post_user_information():
    """
    Test the POST request for user information.
    It should allow setting user information and return status code 201.
    """
>>>>>>> 4181fc8e
    new_user_info = {
        "name": "John Doe",
        "email_address": "john@example.com",
        "phone_number": "+237680162416",
    }
    response = app.test_client().post("/resume/user_information", json=new_user_info)
    assert response.status_code == 201
    assert response.json["name"] == new_user_info["name"]
    assert response.json["email_address"] == new_user_info["email_address"]
    assert response.json["phone_number"] == new_user_info["phone_number"]



def test_validate_fields_all_present():
    """
    Expect no missing fields
    """
    request_data = {
        "name": "John Doe",
        "email_address": "john@example.com",
        "phone_number": "+123456789",
    }
<<<<<<< HEAD
    result = validate_fields(
        ["name", "email_address", "phone_number"], request_data
    )
=======

    result = validate_fields(["name", "email_address", "phone_number"], request_data)

>>>>>>> 4181fc8e
    assert result == []


def test_validate_fields_missing_field():
<<<<<<< HEAD
    """Expect 'phone_number' to be missing."""
    request_data = {
        "name": "John Doe",
        "email_address": "john@example.com",
    }
    result = validate_fields(
        ["name", "email_address", "phone_number"], request_data
    )
=======
    """
    Expect 'phone_number' to be missing
    """
    request_data = {"name": "John Doe", "email_address": "john@example.com"}

    result = validate_fields(["name", "email_address", "phone_number"], request_data)

>>>>>>> 4181fc8e
    assert result == ["phone_number"]


def test_valid_phone_number():
    """
    Test a valid properly internationalized phone number returns True.
    """
    valid_phone = "+14155552671"
    assert validate_phone_number(valid_phone) is True


def test_invalid_phone_number():
    """
    Test an invalid phone number returns False.
    """
    invalid_phone = "123456"
    assert validate_phone_number(invalid_phone) is False


<<<<<<< HEAD
def test_delete_skill(client):
    """Test the skill deletion endpoint for skill ID bounds checking."""
    for index in range(2, 5):
        response = client.delete(f'/resume/skill/{index}')
        assert response.status_code == 404
        assert response.json["error"] == "Skill not found"
    
    # Delete the only skills.
    for _ in range(2):
        response = client.delete('/resume/skill/0')
        assert response.status_code == 200
        assert response.json["message"] == "Skill successfully deleted"

    for index in range(0, 4):
        response = client.delete(f'/resume/skill/{index}')
        assert response.status_code == 404
        assert response.json["error"] == "Skill not found"


def test_spellcheck(client):
    """Test the spell check endpoint."""
    # Adding sample data with spelling errors
    data["experience"].append(Experience(
        "Software Develper",  # Intentional typo
        "A Cool Company",
        "October 2022",
        "Present",
        "Writting Python Code",  # Intentional typo
        "example-logo.png"
    ))

    data["education"].append(Education(
        "Comptuer Science",  
        "University of Tech",
        "September 2019",
        "July 2022",
        "80%",
        "example-logo.png"
    ))

    data["skill"].append(Skill("Pythn", "1-2 Years", "example-logo.png"))  

    # Request body for spellcheck
    request_body = {
        "experience": [
            {"title": "Software Develper", "description": "Writting Python Code"}
        ],
        "education": [
            {"course": "Comptuer Science"}
        ],
        "skill": [
            {"name": "Pythn"}
        ]
    }

    response = client.post('/resume/spellcheck', json=request_body)
    assert response.status_code == 200
    results = response.json

    # Check for corrections
    assert any(r["before"] == "Software Develper" for r in results)
    assert any(r["after"] != "Software Develper" for r in results)
    assert any(r["before"] == "Writting Python Code" for r in results)
    assert any(r["after"] != "Writting Python Code" for r in results)
    assert any(r["before"] == "Comptuer Science" for r in results)
    assert any(r["after"] != "Comptuer Science" for r in results)
    assert any(r["before"] == "Pythn" for r in results)
    assert any(r["after"] != "Pythn" for r in results)
    assert any(isinstance(r["after"], list) and len(r["after"]) > 0 for r in results)
=======
def test_post_skill():
    """
    Test POST
    """
    new_skill = {"name": "Python", "proficiency": "Intermediate", "logo": "default.jpg"}
    response = app.test_client().post("/resume/skill", json=new_skill)
    assert response.status_code == 201
    assert response.json["message"] == "New skill created"


def test_add_custom_section():
    """
    Test the addition of a custom section to the resume.
    """
    example_section = {
        "title": "Certifications",
        "content": "AWS Certified Solutions Architect",
    }

    response = app.test_client().post("/custom-section", json=example_section)
    assert response.status_code == 201
    assert response.json["message"] == "Custom section added"


def test_get_custom_sections():
    """
    Test retrieving all custom sections.
    """
    response = app.test_client().get("/custom-sections")
    assert response.status_code == 200
    assert isinstance(response.json, list)
>>>>>>> 4181fc8e
<|MERGE_RESOLUTION|>--- conflicted
+++ resolved
@@ -1,19 +1,12 @@
-<<<<<<< HEAD
-import pytest
-from app import app, data
-=======
 """
 Tests in Pytest
 """
 
-from app import app
->>>>>>> 4181fc8e
+import pytest
+from app import app, data
 from helpers import validate_fields, validate_phone_number
 from models import Experience, Education, Skill
 
-
-
-<<<<<<< HEAD
 
 @pytest.fixture(autouse=True)
 def reset_data():
@@ -48,17 +41,8 @@
 def test_index(client):
     """Test the index route."""
     response = client.get('/')
-=======
-def test_client():
-    """
-    Makes a request and checks the message received is the same
-    """
-    response = app.test_client().get("/test")
->>>>>>> 4181fc8e
-    assert response.status_code == 200
-    assert response.json["message"] == "Hello, World!"
-
-<<<<<<< HEAD
+    assert response.status_code == 200
+
 
 def test_client(client):
     """Makes a request and checks the message received is the same."""
@@ -69,15 +53,6 @@
 
 def test_experience(client):
     """Add a new experience and check if it's returned in the list."""
-=======
-
-def test_experience():
-    """
-    Add a new experience and then get all experiences.
-
-    Check that it returns the new experience in that list
-    """
->>>>>>> 4181fc8e
     example_experience = {
         "title": "Software Developer",
         "company": "A Cooler Company",
@@ -86,26 +61,13 @@
         "description": "Writing JavaScript Code",
         "logo": "default.jpg",
     }
-
-<<<<<<< HEAD
+    item_id = client.post("/resume/experience", json=example_experience).json["id"]
+    response = client.get("/resume/experience")
+    assert response.json[item_id] == example_experience
+
 
 def test_education(client):
     """Add a new education and check if it's returned in the list."""
-=======
-    item_id = (
-        app.test_client().post("/resume/experience", json=example_experience).json["id"]
-    )
-    response = app.test_client().get("/resume/experience")
-    assert response.json[item_id] == example_experience
-
-
-def test_education():
-    """
-    Add a new education and then get all educations.
-
-    Check that it returns the new education in that list
-    """
->>>>>>> 4181fc8e
     example_education = {
         "course": "Engineering",
         "school": "NYU",
@@ -114,156 +76,48 @@
         "grade": "86%",
         "logo": "default.jpg",
     }
-
-    item_id = (
-        app.test_client().post("/resume/education", json=example_education).json["id"]
-    )
-
-    response = app.test_client().get("/resume/education")
+    item_id = client.post("/resume/education", json=example_education).json["id"]
+    response = client.get("/resume/education")
     assert response.json[item_id] == example_education
 
 
-def test_delete_education():
-    """
-    Test the education deletion endpoint
-    """
-    # Ensure there's at least one education entry to delete
-    get_response = app.test_client().get("/resume/education")
+def test_delete_education(client):
+    """Test the education deletion endpoint."""
+    get_response = client.get("/resume/education")
     assert get_response.status_code == 200
     initial_education_count = len(get_response.json)
 
-    # Delete the last education entry
     last_index = initial_education_count - 1
-    response = app.test_client().delete(f"/resume/education/{last_index}")
+    response = client.delete(f"/resume/education/{last_index}")
     assert response.status_code == 200
     assert response.json["message"] == "Education entry successfully deleted"
 
-    # Verify that the education entry count has decreased by one
-    get_response_after_delete = app.test_client().get("/resume/education")
+    get_response_after_delete = client.get("/resume/education")
     assert get_response_after_delete.status_code == 200
     assert len(get_response_after_delete.json) == initial_education_count - 1
 
-    # Attempt to delete twice the same education entry
-    response = app.test_client().delete(f"/resume/education/{last_index}")
+    response = client.delete(f"/resume/education/{last_index}")
     assert response.status_code == 404
     assert response.json["error"] == "Education entry not found"
 
-    # Attempt to delete an education entry with the out of range index
     invalid_index = initial_education_count + 1
-    response = app.test_client().delete(f"/resume/education/{invalid_index}")
+    response = client.delete(f"/resume/education/{invalid_index}")
     assert response.status_code == 404
     assert response.json["error"] == "Education entry not found"
 
 
-def test_skill():
-    """
-    Add a new skill and then get all skills.
-
-    Check that it returns the new skill in that list
-    """
-
-<<<<<<< HEAD
-
 def test_skill(client):
     """Add a new skill and check if it's returned in the list."""
-=======
->>>>>>> 4181fc8e
     example_skill = {
         "name": "JavaScript",
         "proficiency": "2-4 years",
         "logo": "default.jpg",
     }
-
-    item_id = app.test_client().post("/resume/skill", json=example_skill).json["id"]
-
-    response = app.test_client().get("/resume/skill")
+    item_id = client.post("/resume/skill", json=example_skill).json["id"]
+    response = client.get("/resume/skill")
     assert response.json[item_id] == example_skill
 
 
-<<<<<<< HEAD
-
-def test_post_user_information(client):
-    """Test the POST request for user information."""
-=======
-def test_post_user_information():
-    """
-    Test the POST request for user information.
-    It should allow setting user information and return status code 201.
-    """
->>>>>>> 4181fc8e
-    new_user_info = {
-        "name": "John Doe",
-        "email_address": "john@example.com",
-        "phone_number": "+237680162416",
-    }
-    response = app.test_client().post("/resume/user_information", json=new_user_info)
-    assert response.status_code == 201
-    assert response.json["name"] == new_user_info["name"]
-    assert response.json["email_address"] == new_user_info["email_address"]
-    assert response.json["phone_number"] == new_user_info["phone_number"]
-
-
-
-def test_validate_fields_all_present():
-    """
-    Expect no missing fields
-    """
-    request_data = {
-        "name": "John Doe",
-        "email_address": "john@example.com",
-        "phone_number": "+123456789",
-    }
-<<<<<<< HEAD
-    result = validate_fields(
-        ["name", "email_address", "phone_number"], request_data
-    )
-=======
-
-    result = validate_fields(["name", "email_address", "phone_number"], request_data)
-
->>>>>>> 4181fc8e
-    assert result == []
-
-
-def test_validate_fields_missing_field():
-<<<<<<< HEAD
-    """Expect 'phone_number' to be missing."""
-    request_data = {
-        "name": "John Doe",
-        "email_address": "john@example.com",
-    }
-    result = validate_fields(
-        ["name", "email_address", "phone_number"], request_data
-    )
-=======
-    """
-    Expect 'phone_number' to be missing
-    """
-    request_data = {"name": "John Doe", "email_address": "john@example.com"}
-
-    result = validate_fields(["name", "email_address", "phone_number"], request_data)
-
->>>>>>> 4181fc8e
-    assert result == ["phone_number"]
-
-
-def test_valid_phone_number():
-    """
-    Test a valid properly internationalized phone number returns True.
-    """
-    valid_phone = "+14155552671"
-    assert validate_phone_number(valid_phone) is True
-
-
-def test_invalid_phone_number():
-    """
-    Test an invalid phone number returns False.
-    """
-    invalid_phone = "123456"
-    assert validate_phone_number(invalid_phone) is False
-
-
-<<<<<<< HEAD
 def test_delete_skill(client):
     """Test the skill deletion endpoint for skill ID bounds checking."""
     for index in range(2, 5):
@@ -271,7 +125,6 @@
         assert response.status_code == 404
         assert response.json["error"] == "Skill not found"
     
-    # Delete the only skills.
     for _ in range(2):
         response = client.delete('/resume/skill/0')
         assert response.status_code == 200
@@ -283,9 +136,22 @@
         assert response.json["error"] == "Skill not found"
 
 
+def test_post_user_information(client):
+    """Test the POST request for user information."""
+    new_user_info = {
+        "name": "John Doe",
+        "email_address": "john@example.com",
+        "phone_number": "+237680162416",
+    }
+    response = client.post("/resume/user_information", json=new_user_info)
+    assert response.status_code == 201
+    assert response.json["name"] == new_user_info["name"]
+    assert response.json["email_address"] == new_user_info["email_address"]
+    assert response.json["phone_number"] == new_user_info["phone_number"]
+
+
 def test_spellcheck(client):
     """Test the spell check endpoint."""
-    # Adding sample data with spelling errors
     data["experience"].append(Experience(
         "Software Develper",  # Intentional typo
         "A Cool Company",
@@ -306,7 +172,6 @@
 
     data["skill"].append(Skill("Pythn", "1-2 Years", "example-logo.png"))  
 
-    # Request body for spellcheck
     request_body = {
         "experience": [
             {"title": "Software Develper", "description": "Writting Python Code"}
@@ -323,7 +188,6 @@
     assert response.status_code == 200
     results = response.json
 
-    # Check for corrections
     assert any(r["before"] == "Software Develper" for r in results)
     assert any(r["after"] != "Software Develper" for r in results)
     assert any(r["before"] == "Writting Python Code" for r in results)
@@ -332,37 +196,36 @@
     assert any(r["after"] != "Comptuer Science" for r in results)
     assert any(r["before"] == "Pythn" for r in results)
     assert any(r["after"] != "Pythn" for r in results)
-    assert any(isinstance(r["after"], list) and len(r["after"]) > 0 for r in results)
-=======
-def test_post_skill():
-    """
-    Test POST
-    """
-    new_skill = {"name": "Python", "proficiency": "Intermediate", "logo": "default.jpg"}
-    response = app.test_client().post("/resume/skill", json=new_skill)
-    assert response.status_code == 201
-    assert response.json["message"] == "New skill created"
-
-
-def test_add_custom_section():
-    """
-    Test the addition of a custom section to the resume.
-    """
-    example_section = {
-        "title": "Certifications",
-        "content": "AWS Certified Solutions Architect",
-    }
-
-    response = app.test_client().post("/custom-section", json=example_section)
-    assert response.status_code == 201
-    assert response.json["message"] == "Custom section added"
-
-
-def test_get_custom_sections():
-    """
-    Test retrieving all custom sections.
-    """
-    response = app.test_client().get("/custom-sections")
-    assert response.status_code == 200
-    assert isinstance(response.json, list)
->>>>>>> 4181fc8e
+
+
+def test_validate_fields_all_present():
+    """Expect no missing fields."""
+    request_data = {
+        "name": "John Doe",
+        "email_address": "john@example.com",
+        "phone_number": "+123456789",
+    }
+    result = validate_fields(["name", "email_address", "phone_number"], request_data)
+    assert result == []
+
+
+def test_validate_fields_missing_field():
+    """Expect 'phone_number' to be missing."""
+    request_data = {
+        "name": "John Doe",
+        "email_address": "john@example.com",
+    }
+    result = validate_fields(["name", "email_address", "phone_number"], request_data)
+    assert result == ["phone_number"]
+
+
+def test_valid_phone_number():
+    """Test a valid properly internationalized phone number returns True."""
+    valid_phone = "+14155552671"
+    assert validate_phone_number(valid_phone) is True
+
+
+def test_invalid_phone_number():
+    """Test an invalid phone number returns False."""
+    invalid_phone = "123456"
+    assert validate_phone_number(invalid_phone) is False