--- conflicted
+++ resolved
@@ -49,14 +49,12 @@
         "grade": "86%",
         "logo": "default.jpg"
     }
-<<<<<<< HEAD
-    post_response = client.post('/resume/education', json=example_education)
-    assert post_response.status_code == 201
-    item_id = post_response.json['id']
-    get_response = client.get('/resume/education')
-    assert get_response.status_code == 200
-    assert get_response.json[item_id]['course'] == example_education['course']
-    assert get_response.json[item_id]['school'] == example_education['school']
+
+    item_id = app.test_client().post('/resume/education',
+                                     json=example_education).json['id']
+
+    response = app.test_client().get('/resume/education')
+    assert response.json[item_id] == example_education
 
 def test_delete_education(client):
     """
@@ -89,25 +87,15 @@
     response = client.delete(f'/resume/education/{invalid_index}')
     assert response.status_code == 404
     assert response.json["error"] == "Education entry not found"
-
-
-def test_skill(client):
-    """Add a new skill and check if it's returned in the list."""
-=======
-    item_id = app.test_client().post('/resume/education',
-                                     json=example_education).json['id']
-
-    response = app.test_client().get('/resume/education')
-    assert response.json[item_id] == example_education
-
-
+    
+    
 def test_skill():
     '''
     Add a new skill and then get all skills. 
 
     Check that it returns the new skill in that list
     '''
->>>>>>> 68bc3c99
+    
     example_skill = {
         "name": "JavaScript",
         "proficiency": "2-4 years",
